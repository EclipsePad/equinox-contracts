--- conflicted
+++ resolved
@@ -1909,14 +1909,10 @@
         SINGLE_LOCKUP_INFO.save(deps.storage, duration, &lockup_info)?;
         SINGLE_USER_LOCKUP_INFO.save(deps.storage, (&sender, duration), &user_lockup_info)?;
 
-<<<<<<< HEAD
-        Ok(Response::new().add_message(msg))
-=======
         Ok(Response::new()
             .add_message(msg)
             .add_attribute("action", "withdraw")
             .add_attribute("withdraw_amount", withdraw_amount.to_string()))
->>>>>>> 6556936c
     } else {
         ensure!(cfg.claims_allowed, ContractError::ClaimRewardNotAllowed {});
         let response =
@@ -1968,14 +1964,10 @@
         SINGLE_LOCKUP_INFO.save(deps.storage, duration, &lockup_info)?;
         SINGLE_USER_LOCKUP_INFO.save(deps.storage, (&sender, duration), &user_lockup_info)?;
 
-<<<<<<< HEAD
-        Ok(response.add_messages(msgs))
-=======
         Ok(response
             .add_messages(msgs)
             .add_attribute("action", "withdraw")
             .add_attribute("withdraw_amount", withdraw_amount.to_string()))
->>>>>>> 6556936c
     }
 }
 
@@ -2029,14 +2021,10 @@
         LP_LOCKUP_INFO.save(deps.storage, duration, &lockup_info)?;
         LP_USER_LOCKUP_INFO.save(deps.storage, (&sender, duration), &user_lockup_info)?;
 
-<<<<<<< HEAD
-        Ok(Response::new().add_message(msg))
-=======
         Ok(Response::new()
             .add_message(msg)
             .add_attribute("action", "withdraw")
             .add_attribute("withdraw_amount", withdraw_amount.to_string()))
->>>>>>> 6556936c
     } else {
         ensure!(cfg.claims_allowed, ContractError::ClaimRewardNotAllowed {});
         let response = _claim_lp_rewards(deps.branch(), env, sender.clone(), duration, None)?;
@@ -2088,9 +2076,6 @@
         LP_LOCKUP_INFO.save(deps.storage, duration, &lockup_info)?;
         LP_USER_LOCKUP_INFO.save(deps.storage, (&sender, duration), &user_lockup_info)?;
 
-<<<<<<< HEAD
-        Ok(response.add_messages(msgs))
-=======
         Ok(response
             .add_messages(msgs)
             .add_attribute("action", "withdraw")
@@ -2098,7 +2083,6 @@
                 "withdraw_amount",
                 (withdraw_amount - penalty_amount).to_string(),
             ))
->>>>>>> 6556936c
     }
 }
 
