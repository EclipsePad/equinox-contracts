--- conflicted
+++ resolved
@@ -17,17 +17,10 @@
         DAO_ESSENCE_ACC, DAO_WEIGHTS_ACC, DATE_CONFIG, DELEGATOR_ESSENCE_FRACTIONS,
         ECLIP_ASTRO_MINTED_BY_VOTER, ELECTOR_ADDITIONAL_ESSENCE_FRACTION, ELECTOR_ESSENCE_ACC,
         ELECTOR_WEIGHTS, ELECTOR_WEIGHTS_ACC, ELECTOR_WEIGHTS_REF, EPOCH_COUNTER, IS_PAUSED,
-<<<<<<< HEAD
-        MAX_EPOCH_AMOUNT, REWARDS_CLAIM_STAGE, ROUTE_CONFIG, SLACKER_ESSENCE_ACC,
-        STAKE_ASTRO_REPLY_ID, SWAP_REWARDS_REPLY_ID_CNT, SWAP_REWARDS_REPLY_ID_MIN,
-        TEMPORARY_REWARDS, TOKEN_CONFIG, TOTAL_CONVERT_INFO, TRANSFER_ADMIN_STATE,
-        TRANSFER_ADMIN_TIMEOUT, USER_ESSENCE, USER_REWARDS, VOTE_RESULTS,
-=======
         MAX_EPOCH_AMOUNT, RECIPIENT_AND_AMOUNT, REWARDS_CLAIM_STAGE, ROUTE_CONFIG,
         SLACKER_ESSENCE_ACC, STAKE_ASTRO_REPLY_ID, SWAP_REWARDS_REPLY_ID_CNT,
         SWAP_REWARDS_REPLY_ID_MIN, TEMPORARY_REWARDS, TOKEN_CONFIG, TOTAL_CONVERT_INFO,
         TRANSFER_ADMIN_STATE, TRANSFER_ADMIN_TIMEOUT, USER_ESSENCE, USER_REWARDS, VOTE_RESULTS,
->>>>>>> 5f072693
     },
     types::{
         AddressConfig, AstroStakingRewardConfig, DateConfig, EssenceInfo, PoolInfoItem,
@@ -460,13 +453,9 @@
 
     // get xastro first
     if token_in == astro {
-<<<<<<< HEAD
-        let submsg = SubMsg {
-=======
         RECIPIENT_AND_AMOUNT.save(deps.storage, &(sender_address, Some(asset_amount)))?;
 
         let msg = SubMsg {
->>>>>>> 5f072693
             id: STAKE_ASTRO_REPLY_ID,
             msg: WasmMsg::Execute {
                 contract_addr: astroport_staking.to_string(),
@@ -482,14 +471,7 @@
         return Ok(res.add_submessage(submsg));
     }
 
-<<<<<<< HEAD
-    total_convert_info.total_xastro += asset_amount;
-    TOTAL_CONVERT_INFO.save(deps.storage, &total_convert_info)?;
-
-    lock_xastro(deps, env, asset_amount, res)
-=======
     lock_xastro(deps, env, asset_amount, &None, &sender_address)
->>>>>>> 5f072693
 }
 
 pub fn handle_stake_astro_reply(
@@ -512,27 +494,16 @@
         }
     }
 
-<<<<<<< HEAD
-    total_convert_info.total_xastro += xastro_amount;
-    TOTAL_CONVERT_INFO.save(deps.storage, &total_convert_info)?;
-
-    lock_xastro(deps, env, xastro_amount, Response::new())
-=======
     let (recipient, astro_amount) = &RECIPIENT_AND_AMOUNT.load(deps.storage)?;
     lock_xastro(deps, env, xastro_amount, astro_amount, recipient)
->>>>>>> 5f072693
 }
 
 fn lock_xastro(
     deps: DepsMut,
     _env: Env,
     xastro_amount: Uint128,
-<<<<<<< HEAD
-    res: Response,
-=======
     astro_amount: &Option<Uint128>,
     recipient: &Addr,
->>>>>>> 5f072693
 ) -> Result<Response, ContractError> {
     let AddressConfig {
         astroport_voting_escrow,
@@ -542,8 +513,6 @@
         xastro,
         ..
     } = TOKEN_CONFIG.load(deps.storage)?;
-<<<<<<< HEAD
-=======
     let mut total_convert_info = TOTAL_CONVERT_INFO.load(deps.storage).unwrap_or_default();
 
     // calculate eclipASTRO amount
@@ -561,7 +530,6 @@
     total_convert_info.total_xastro += xastro_amount;
     total_convert_info.total_astro_deposited += eclip_astro_amount;
     TOTAL_CONVERT_INFO.save(deps.storage, &total_convert_info)?;
->>>>>>> 5f072693
 
     let msg_list = vec![
         // replenish existent lock or create new one
