use cosmwasm_std::{Decimal, Deps, Env, Order, StdResult, Uint128};
use cw_storage_plus::Bound;

use equinox_msg::voter::{
    msg::{
        AstroStakingRewardResponse, DaoResponse, OperationStatusResponse, UserListResponse,
        UserListResponseItem, UserResponse, VoterInfoResponse,
    },
    state::{
<<<<<<< HEAD
        ADDRESS_CONFIG, DAO_ESSENCE_ACC, DAO_WEIGHTS_ACC, DATE_CONFIG, DELEGATOR_ESSENCE_FRACTIONS,
        ECLIP_ASTRO_MINTED_BY_VOTER, ELECTOR_ESSENCE_ACC, ELECTOR_WEIGHTS_ACC, EPOCH_COUNTER,
        IS_PAUSED, REWARDS_CLAIM_STAGE, ROUTE_CONFIG, SLACKER_ESSENCE_ACC, TOKEN_CONFIG,
        USER_ESSENCE, VOTE_RESULTS,
=======
        ADDRESS_CONFIG, ASTRO_PENDING_TREASURY_REWARD, ASTRO_STAKING_REWARD_CONFIG,
        DAO_ESSENCE_ACC, DAO_WEIGHTS_ACC, DATE_CONFIG, ECLIP_ASTRO_MINTED_BY_VOTER,
        ELECTOR_ESSENCE_ACC, ELECTOR_WEIGHTS_ACC, EPOCH_COUNTER, IS_PAUSED, REWARDS_CLAIM_STAGE,
        ROUTE_CONFIG, SLACKER_ESSENCE_ACC, TOKEN_CONFIG, TOTAL_CONVERT_INFO, USER_ESSENCE,
        VOTE_RESULTS,
>>>>>>> 576b0f93
    },
    types::{
        AddressConfig, BribesAllocationItem, DateConfig, EpochInfo, RouteListItem, TokenConfig,
        UserType,
    },
};

use crate::{
    helpers::{
        get_accumulated_rewards, get_astro_and_xastro_supply, get_total_votes, get_user_types,
        get_user_weights, query_astroport_bribe_allocation, query_astroport_rewards,
        query_eclipsepad_bribe_allocation, query_eclipsepad_rewards, split_user_essence_info,
    },
    math::{
        calc_essence_allocation, calc_merged_bribe_allocations, calc_merged_rewards,
<<<<<<< HEAD
        calc_splitted_user_essence_info, calc_voting_power, calc_xastro_price,
=======
        calc_voting_power, calc_xastro_price, calculate_claimable, calculate_eclipastro_amount,
>>>>>>> 576b0f93
    },
};

pub fn query_address_config(deps: Deps, _env: Env) -> StdResult<AddressConfig> {
    ADDRESS_CONFIG.load(deps.storage)
}

pub fn query_token_config(deps: Deps, _env: Env) -> StdResult<TokenConfig> {
    TOKEN_CONFIG.load(deps.storage)
}

pub fn query_date_config(deps: Deps, _env: Env) -> StdResult<DateConfig> {
    DATE_CONFIG.load(deps.storage)
}

// query from both tribute markets
pub fn query_rewards(deps: Deps, env: Env) -> StdResult<Vec<(Uint128, String)>> {
    let sender = &env.contract.address;
    let astroport_rewards = query_astroport_rewards(deps, sender)?;
    let eclipsepad_rewards = query_eclipsepad_rewards(deps, sender)?;

    Ok(calc_merged_rewards(&astroport_rewards, &eclipsepad_rewards))
}

pub fn query_xastro_price(deps: Deps, _env: Env) -> StdResult<Decimal> {
    let (astro_supply, xastro_supply) = get_astro_and_xastro_supply(deps)?;
    Ok(calc_xastro_price(astro_supply, xastro_supply))
}

pub fn query_eclip_astro_minted_by_voter(deps: Deps, _env: Env) -> StdResult<Uint128> {
    ECLIP_ASTRO_MINTED_BY_VOTER.load(deps.storage)
}

// query from both tribute markets
pub fn query_bribes_allocation(deps: Deps, _env: Env) -> StdResult<Vec<BribesAllocationItem>> {
    let astroport_bribe_allocation = query_astroport_bribe_allocation(deps)?;
    let eclipsepad_bribe_allocation = query_eclipsepad_bribe_allocation(deps)?;

    Ok(calc_merged_bribe_allocations(
        &astroport_bribe_allocation,
        &eclipsepad_bribe_allocation,
    ))
}

/// query voting power
pub fn query_voting_power(deps: Deps, env: Env, address: String) -> StdResult<Uint128> {
    let block_time = env.block.time.seconds();
    let voter_address = &env.contract.address;
    let address = &deps.api.addr_validate(&address)?;
    let AddressConfig {
        astroport_voting_escrow,
        ..
    } = ADDRESS_CONFIG.load(deps.storage)?;

    // query total vxASTRO owned by voter contract
    let vxastro_amount: Uint128 = deps.querier.query_wasm_smart(
        astroport_voting_escrow,
        &astroport_governance::voting_escrow::QueryMsg::UserVotingPower {
            user: voter_address.to_string(),
            timestamp: None,
        },
    )?;

    // voter contract has full voting power
    if address == voter_address {
        return Ok(vxastro_amount);
    }

    let user_essence = USER_ESSENCE
        .load(deps.storage, address)
        .unwrap_or_default()
        .capture(block_time);
    let elector_essence_acc = ELECTOR_ESSENCE_ACC
        .load(deps.storage)
        .unwrap_or_default()
        .capture(block_time);
    let dao_essence_acc = DAO_ESSENCE_ACC
        .load(deps.storage)
        .unwrap_or_default()
        .capture(block_time);
    let slacker_essence_acc = SLACKER_ESSENCE_ACC
        .load(deps.storage)
        .unwrap_or_default()
        .capture(block_time);

    Ok(calc_voting_power(
        vxastro_amount,
        user_essence,
        elector_essence_acc,
        dao_essence_acc,
        slacker_essence_acc,
    ))
}

/// rewards are the same for different user types as we have common rewards storage
pub fn query_user(
    deps: Deps,
    env: Env,
    address: String,
    block_time: Option<u64>,
) -> StdResult<Vec<UserResponse>> {
    let block_time = block_time.unwrap_or(env.block.time.seconds());
    let user = &deps.api.addr_validate(&address)?;
    let (delegator_essence_info, elector_or_slacker_essence_info) =
        &split_user_essence_info(deps.storage, user);

    get_user_types(deps.storage, user)?
        .iter()
        .map(|user_type| -> StdResult<UserResponse> {
            let user_weights = get_user_weights(deps.storage, user, &user_type);
            let essence_info = match user_type {
                UserType::Delegator => delegator_essence_info,
                _ => elector_or_slacker_essence_info,
            };
            let essence_value = essence_info.capture(block_time);
            let (_, user_rewards) = get_accumulated_rewards(deps.storage, user, block_time)?;

            Ok(UserResponse {
                user_type: user_type.to_owned(),
                essence_info: essence_info.to_owned(),
                essence_value,
                weights: user_weights,
                rewards: user_rewards,
            })
        })
        .collect()
}

pub fn query_user_list(
    deps: Deps,
    env: Env,
    block_time: Option<u64>,
    amount: u32,
    start_from: Option<String>,
) -> StdResult<UserListResponse> {
    let block_time = block_time.unwrap_or(env.block.time.seconds());
    let address;
    let start_bound = match start_from {
        None => None,
        Some(x) => {
            address = deps.api.addr_validate(&x)?;
            Some(Bound::exclusive(&address))
        }
    };

    let list = USER_ESSENCE
        .range(deps.storage, start_bound.clone(), None, Order::Ascending)
        .take(amount as usize)
        .map(|x| {
            let (address, essence_info) = x.unwrap();
            let delegator_essence_fraction = DELEGATOR_ESSENCE_FRACTIONS
                .load(deps.storage, &address)
                .unwrap_or_default();
            let (delegator_essence_info, elector_or_slacker_essence_info) =
                &calc_splitted_user_essence_info(&essence_info, delegator_essence_fraction);

            let user_info = get_user_types(deps.storage, &address)?
                .iter()
                .map(|user_type| -> StdResult<UserResponse> {
                    let user_weights = get_user_weights(deps.storage, &address, &user_type);
                    let essence_info = match user_type {
                        UserType::Delegator => delegator_essence_info,
                        _ => elector_or_slacker_essence_info,
                    };
                    let essence_value = essence_info.capture(block_time);
                    let (_, user_rewards) =
                        get_accumulated_rewards(deps.storage, &address, block_time)?;

                    Ok(UserResponse {
                        user_type: user_type.to_owned(),
                        essence_info: essence_info.to_owned(),
                        essence_value,
                        weights: user_weights,
                        rewards: user_rewards,
                    })
                })
                .collect::<StdResult<Vec<UserResponse>>>()?;

            Ok(UserListResponseItem { address, user_info })
        })
        .collect::<StdResult<Vec<UserListResponseItem>>>()?;

    Ok(UserListResponse { block_time, list })
}

pub fn query_dao_info(deps: Deps, env: Env, block_time: Option<u64>) -> StdResult<DaoResponse> {
    let block_time = block_time.unwrap_or(env.block.time.seconds());
    let essence_info = DAO_ESSENCE_ACC.load(deps.storage)?;
    let essence_value = essence_info.capture(block_time);
    let weights = DAO_WEIGHTS_ACC.load(deps.storage).unwrap_or_default();

    Ok(DaoResponse {
        essence_info,
        essence_value,
        weights,
    })
}

pub fn query_voter_info(
    deps: Deps,
    env: Env,
    block_time: Option<u64>,
) -> StdResult<VoterInfoResponse> {
    let block_time = block_time.unwrap_or(env.block.time.seconds());
    let elector_essence_acc = ELECTOR_ESSENCE_ACC.load(deps.storage)?;
    let elector_weights_acc = ELECTOR_WEIGHTS_ACC.load(deps.storage)?;
    let elector_votes = calc_essence_allocation(&elector_essence_acc, &elector_weights_acc);
    let slacker_essence_acc = SLACKER_ESSENCE_ACC.load(deps.storage)?;
    let vote_results = VOTE_RESULTS.load(deps.storage)?;
    let total_votes = get_total_votes(deps.storage, block_time)?.essence;

    Ok(VoterInfoResponse {
        block_time,
        elector_votes,
        slacker_essence_acc,
        total_votes,
        vote_results,
    })
}

pub fn query_epoch_info(deps: Deps, _env: Env) -> StdResult<EpochInfo> {
    EPOCH_COUNTER.load(deps.storage)
}

pub fn query_route_list(
    deps: Deps,
    _env: Env,
    amount: u32,
    start_from: Option<String>,
) -> StdResult<Vec<RouteListItem>> {
    let denom;
    let start_bound = match start_from {
        None => None,
        Some(x) => {
            denom = x;
            Some(Bound::exclusive(&*denom))
        }
    };

    ROUTE_CONFIG
        .range(deps.storage, start_bound.clone(), None, Order::Ascending)
        .take(amount as usize)
        .map(|x| {
            let (denom, route) = x.unwrap();

            Ok(RouteListItem { denom, route })
        })
        .collect::<StdResult<Vec<RouteListItem>>>()
}

pub fn query_operation_status(deps: Deps, _env: Env) -> StdResult<OperationStatusResponse> {
    Ok(OperationStatusResponse {
        is_paused: IS_PAUSED.load(deps.storage)?,
        rewards_claim_stage: REWARDS_CLAIM_STAGE.load(deps.storage)?,
    })
}

/// query reward
pub fn query_astro_staking_rewards(deps: Deps, env: Env) -> StdResult<AstroStakingRewardResponse> {
    let res: (AstroStakingRewardResponse, Uint128) = _query_astro_staking_rewards(deps, env)?;
    Ok(res.0)
}

pub fn query_astro_staking_treasury_rewards(deps: Deps, _env: Env) -> StdResult<Uint128> {
    let astro_staking_treasury_rewards = ASTRO_PENDING_TREASURY_REWARD
        .load(deps.storage)
        .unwrap_or_default();
    Ok(astro_staking_treasury_rewards)
}

pub fn _query_astro_staking_rewards(
    deps: Deps,
    _env: Env,
) -> StdResult<(AstroStakingRewardResponse, Uint128)> {
    let reward_config = ASTRO_STAKING_REWARD_CONFIG.load(deps.storage)?;
    let total_convert_info = TOTAL_CONVERT_INFO.load(deps.storage).unwrap_or_default();

    // ASTRO / xASTRO rate from voter contract
    let (astro_supply, xastro_supply) = get_astro_and_xastro_supply(deps)?;
    // calculate user rewards as xASTRO
    let claimable_xastro = calculate_claimable(
        total_convert_info.total_xastro,
        total_convert_info.total_astro_deposited,
        xastro_supply,
        astro_supply,
        total_convert_info.claimed_xastro,
    );

    let users_reward = claimable_xastro.multiply_ratio(reward_config.users, 10000u32);
    let treasury_reward = claimable_xastro.checked_sub(users_reward).unwrap();
    Ok((
        AstroStakingRewardResponse {
            users: calculate_eclipastro_amount(xastro_supply, astro_supply, users_reward),
            treasury: calculate_eclipastro_amount(xastro_supply, astro_supply, treasury_reward),
        },
        claimable_xastro,
    ))
}<|MERGE_RESOLUTION|>--- conflicted
+++ resolved
@@ -7,18 +7,11 @@
         UserListResponseItem, UserResponse, VoterInfoResponse,
     },
     state::{
-<<<<<<< HEAD
-        ADDRESS_CONFIG, DAO_ESSENCE_ACC, DAO_WEIGHTS_ACC, DATE_CONFIG, DELEGATOR_ESSENCE_FRACTIONS,
+        ADDRESS_CONFIG, ASTRO_PENDING_TREASURY_REWARD, ASTRO_STAKING_REWARD_CONFIG,
+        DAO_ESSENCE_ACC, DAO_WEIGHTS_ACC, DATE_CONFIG, DELEGATOR_ESSENCE_FRACTIONS,
         ECLIP_ASTRO_MINTED_BY_VOTER, ELECTOR_ESSENCE_ACC, ELECTOR_WEIGHTS_ACC, EPOCH_COUNTER,
         IS_PAUSED, REWARDS_CLAIM_STAGE, ROUTE_CONFIG, SLACKER_ESSENCE_ACC, TOKEN_CONFIG,
-        USER_ESSENCE, VOTE_RESULTS,
-=======
-        ADDRESS_CONFIG, ASTRO_PENDING_TREASURY_REWARD, ASTRO_STAKING_REWARD_CONFIG,
-        DAO_ESSENCE_ACC, DAO_WEIGHTS_ACC, DATE_CONFIG, ECLIP_ASTRO_MINTED_BY_VOTER,
-        ELECTOR_ESSENCE_ACC, ELECTOR_WEIGHTS_ACC, EPOCH_COUNTER, IS_PAUSED, REWARDS_CLAIM_STAGE,
-        ROUTE_CONFIG, SLACKER_ESSENCE_ACC, TOKEN_CONFIG, TOTAL_CONVERT_INFO, USER_ESSENCE,
-        VOTE_RESULTS,
->>>>>>> 576b0f93
+        TOTAL_CONVERT_INFO, USER_ESSENCE, VOTE_RESULTS,
     },
     types::{
         AddressConfig, BribesAllocationItem, DateConfig, EpochInfo, RouteListItem, TokenConfig,
@@ -34,11 +27,8 @@
     },
     math::{
         calc_essence_allocation, calc_merged_bribe_allocations, calc_merged_rewards,
-<<<<<<< HEAD
-        calc_splitted_user_essence_info, calc_voting_power, calc_xastro_price,
-=======
-        calc_voting_power, calc_xastro_price, calculate_claimable, calculate_eclipastro_amount,
->>>>>>> 576b0f93
+        calc_splitted_user_essence_info, calc_voting_power, calc_xastro_price, calculate_claimable,
+        calculate_eclipastro_amount,
     },
 };
 
@@ -148,7 +138,7 @@
     get_user_types(deps.storage, user)?
         .iter()
         .map(|user_type| -> StdResult<UserResponse> {
-            let user_weights = get_user_weights(deps.storage, user, &user_type);
+            let user_weights = get_user_weights(deps.storage, user, user_type);
             let essence_info = match user_type {
                 UserType::Delegator => delegator_essence_info,
                 _ => elector_or_slacker_essence_info,
@@ -198,7 +188,7 @@
             let user_info = get_user_types(deps.storage, &address)?
                 .iter()
                 .map(|user_type| -> StdResult<UserResponse> {
-                    let user_weights = get_user_weights(deps.storage, &address, &user_type);
+                    let user_weights = get_user_weights(deps.storage, &address, user_type);
                     let essence_info = match user_type {
                         UserType::Delegator => delegator_essence_info,
                         _ => elector_or_slacker_essence_info,
