--- conflicted
+++ resolved
@@ -494,7 +494,6 @@
         .collect()
 }
 
-<<<<<<< HEAD
 /// returns (delegator_essence_info, elector_or_slacker_essence_info)
 pub fn calc_splitted_user_essence_info(
     essence_info: &EssenceInfo,
@@ -512,7 +511,8 @@
     let elector_or_slacker_essence_info = essence_info.sub(&delegator_essence_info);
 
     (delegator_essence_info, elector_or_slacker_essence_info)
-=======
+}
+
 pub fn calculate_claimable(
     xastro: Uint128,
     astro: Uint128,
@@ -535,5 +535,4 @@
     xastro: Uint128,
 ) -> Uint128 {
     xastro.multiply_ratio(total_deposit, total_shares)
->>>>>>> 576b0f93
 }