--- conflicted
+++ resolved
@@ -104,9 +104,6 @@
 
         ExecuteMsg::SwapToEclipAstro {} => e::try_swap_to_eclip_astro(deps, env, info),
 
-<<<<<<< HEAD
-        ExecuteMsg::SetDelegation { weight } => e::try_set_delegation(deps, env, info, weight),
-=======
         ExecuteMsg::UpdateAstroStakingRewardConfig { config } => {
             e::try_update_astro_staking_reward_config(deps, env, info, config)
         }
@@ -117,10 +114,7 @@
             e::try_claim_astro_staking_treasury_rewards(deps, env, info)
         }
 
-        ExecuteMsg::Delegate {} => e::try_delegate(deps, env, info),
-
-        ExecuteMsg::Undelegate {} => e::try_undelegate(deps, env, info),
->>>>>>> 576b0f93
+        ExecuteMsg::SetDelegation { weight } => e::try_set_delegation(deps, env, info, weight),
 
         ExecuteMsg::PlaceVote { weight_allocation } => {
             e::try_place_vote(deps, env, info, weight_allocation)
