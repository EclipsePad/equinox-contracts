--- conflicted
+++ resolved
@@ -45,13 +45,6 @@
         config.lp_contract = deps.api.addr_validate(lp_contract.as_str())?;
         res = res.add_attribute("lp_contract", lp_contract.to_string());
     }
-<<<<<<< HEAD
-=======
-    if let Some(converter) = new_config.converter {
-        config.converter = deps.api.addr_validate(converter.as_str())?;
-        res = res.add_attribute("converter", converter);
-    }
->>>>>>> 63b90859
     if let Some(astroport_incentives) = new_config.astroport_incentives {
         config.astroport_incentives = deps.api.addr_validate(astroport_incentives.as_str())?;
         res = res.add_attribute("astroport_incentives", astroport_incentives.to_string());
