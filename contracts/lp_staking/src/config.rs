--- conflicted
+++ resolved
@@ -7,13 +7,8 @@
     stability_pool: 250,
 };
 
-<<<<<<< HEAD
-pub const DEFAULT_ECLIP_DAILY_REWARD: u128 = 19_200u128;
-pub const DEFAULT_BECLIP_DAILY_REWARD: u128 = 12_800u128;
-=======
 pub const DEFAULT_ECLIP_DAILY_REWARD: u128 = 19_200_000_000u128;
 pub const DEFAULT_BECLIP_DAILY_REWARD: u128 = 12_800_000_000u128;
->>>>>>> 63b90859
 
 pub const BPS_DENOMINATOR: u32 = 10_000u32;
 
