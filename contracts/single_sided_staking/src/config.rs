--- conflicted
+++ resolved
@@ -26,22 +26,6 @@
         reward_multiplier: 20000,
         early_unlock_penalty_bps: 5000,
     },
-<<<<<<< HEAD
-    TimeLockConfig {
-        duration: ONE_DAY * 30 * 9,
-        reward_multiplier: 22500,
-        early_unlock_penalty_bps: 5000,
-    },
-    TimeLockConfig {
-        duration: 86400 * 365,
-        reward_multiplier: 25000,
-        early_unlock_penalty_bps: 5000,
-    },
-];
-
-pub const DEFAULT_ECLIP_DAILY_REWARD: u128 = 12_800u128;
-pub const DEFAULT_BECLIP_DAILY_REWARD: u128 = 8_533u128;
-=======
     // TimeLockConfig {
     //     duration: ONE_DAY * 30 * 9,
     //     reward_multiplier: 22500,
@@ -56,6 +40,5 @@
 
 pub const DEFAULT_ECLIP_DAILY_REWARD: u128 = 12_800_000_000u128;
 pub const DEFAULT_BECLIP_DAILY_REWARD: u128 = 8_533_000_000u128;
->>>>>>> 63b90859
 
 pub const DEFAULT_REWARD_PERIOD: u64 = 31536000; // 1 year