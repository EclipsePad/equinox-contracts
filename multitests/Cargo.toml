[package]
name                    = "multitests"
version.workspace       = true
edition.workspace       = true
repository.workspace    = true
authors.workspace       = true
license.workspace       = true
description             = "multitest for equinox contracts"

[lib]
crate-type = ["cdylib", "rlib"]

[features]
backtraces = ["cosmwasm-std/backtraces"]
# use library feature to disable all init/handle/query exports
library = []

[dependencies]
anyhow                  = { workspace = true }
cosmwasm-std            = { workspace = true }
cosmwasm-schema         = { workspace = true }
cw-controllers          = { workspace = true }
cw-multi-test           = { workspace = true }
speculoos               = { workspace = true }
cw20                    = { workspace = true }
cw20-base               = { workspace = true }
itertools               = "0.11"
neutron-sdk             = { workspace = true }
osmosis-std             = { workspace = true }
derivative              = { workspace = true }
strum                   = { workspace = true }
strum_macros            = { workspace = true }

equinox-msg             = { workspace = true }
<<<<<<< HEAD
=======
eclipse-base            = { workspace = true }
minter-mocks            = { workspace = true }
tribute-market-mocks    = { workspace = true }
eclipastro-token        = { workspace = true }
>>>>>>> 075b4fe7
token-converter         = { workspace = true }
single-sided-staking    = { workspace = true }
voter                   = { workspace = true }
lp-staking              = { workspace = true }
lockdrop                = { workspace = true }
astroport-incentives    = { workspace = true }
astroport-factory       = { workspace = true }
astroport-pair          = { workspace = true }
astroport-pair-stable   = { workspace = true }
astroport-router        = { workspace = true }

astroport-staking       = { workspace = true }
astroport-vesting       = { workspace = true }
# astroport-xastro-token  = { workspace = true }
astroport               = { workspace = true }
astroport-governance    = { workspace = true }

astro-assembly = { workspace = true }
astroport-voting-escrow = { workspace = true }
astroport-emissions-controller = { workspace = true }
eclipsepad-staking = { workspace = true }
# astroport-escrow-fee-distributor = { workspace = true }
astroport-tokenfactory-tracker = { workspace = true }
builder-unlock = { workspace = true }<|MERGE_RESOLUTION|>--- conflicted
+++ resolved
@@ -32,13 +32,10 @@
 strum_macros            = { workspace = true }
 
 equinox-msg             = { workspace = true }
-<<<<<<< HEAD
-=======
 eclipse-base            = { workspace = true }
 minter-mocks            = { workspace = true }
 tribute-market-mocks    = { workspace = true }
 eclipastro-token        = { workspace = true }
->>>>>>> 075b4fe7
 token-converter         = { workspace = true }
 single-sided-staking    = { workspace = true }
 voter                   = { workspace = true }
