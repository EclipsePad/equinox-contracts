--- conflicted
+++ resolved
@@ -36,14 +36,12 @@
             vec![
                 Asset {
                     info: AssetInfo::NativeToken {
-                        denom: suite.eclipastro(),
-                    },
+                        denom: suite.eclipastro()},
                     amount: Uint128::from(1_100_000u128),
                 },
                 Asset {
                     info: AssetInfo::NativeToken {
-                        denom: suite.xastro(),
-                    },
+                        denom: suite.xastro()},
                     amount: Uint128::from(1_000_000u128),
                 },
             ],
@@ -85,7 +83,6 @@
             1_000_000_000u128,
         )
         .unwrap();
-<<<<<<< HEAD
     suite
 }
 
@@ -481,402 +478,4 @@
 //     //             .unwrap(),
 //     //         43200u128
 //     //     );
-// }
-=======
-    suite
-}
-
-#[test]
-fn lp_staking() {
-    let mut suite = instantiate();
-    suite
-        .mint_native(BOB.to_string(), suite.astro(), 1_000_000_000)
-        .unwrap();
-    suite.convert_astro(BOB, 1_000).unwrap();
-
-    let bob_eclipastro_amount = suite.query_eclipastro_balance(BOB).unwrap();
-    assert_eq!(bob_eclipastro_amount, 1_000);
-    let (total_deposit, total_sharing) = suite.query_astro_staking_data().unwrap();
-
-    suite.stake_astro(BOB, 1_000u128).unwrap();
-    let bob_xastro_amount = suite
-        .query_balance_native(BOB.to_string(), suite.xastro())
-        .unwrap();
-    assert_eq!(
-        bob_xastro_amount,
-        1_000 * total_sharing.u128() / total_deposit.u128()
-    );
-
-    suite
-        .provide_liquidity(
-            BOB,
-            Addr::unchecked(suite.eclipastro_xastro_lp_contract()),
-            vec![
-                Asset {
-                    info: AssetInfo::NativeToken {
-                        denom: suite.eclipastro(),
-                    },
-                    amount: Uint128::from(bob_eclipastro_amount),
-                },
-                Asset {
-                    info: AssetInfo::NativeToken {
-                        denom: suite.xastro(),
-                    },
-                    amount: Uint128::from(bob_xastro_amount),
-                },
-            ],
-            None,
-            None,
-        )
-        .unwrap();
-
-    let bob_eclipastro_amount = suite.query_eclipastro_balance(BOB).unwrap();
-    assert_eq!(bob_eclipastro_amount, 0);
-    let bob_xastro_amount = suite
-        .query_balance_native(BOB.to_string(), suite.xastro())
-        .unwrap();
-    assert_eq!(bob_xastro_amount, 0);
-    let bob_lp_token_amount = suite.query_lp_token_balance(BOB).unwrap();
-    assert_eq!(bob_lp_token_amount.u128(), 953u128);
-    let bob_lp_token_stake_amount = 500u128;
-
-    suite
-        .stake_lp_token(BOB, bob_lp_token_stake_amount)
-        .unwrap();
-
-    let bob_lp_token_amount = suite.query_lp_token_balance(BOB).unwrap();
-    assert_eq!(bob_lp_token_amount.u128(), 453u128);
-    let bob_lp_token_staking = suite.query_user_lp_token_staking(BOB).unwrap();
-    assert_eq!(
-        bob_lp_token_staking.staked.u128(),
-        bob_lp_token_stake_amount
-    );
-    let bob_lp_token_rewards = suite.query_user_lp_token_rewards(BOB).unwrap();
-    assert_eq!(
-        bob_lp_token_rewards,
-        [
-            RewardAmount {
-                info: AssetInfo::NativeToken {
-                    denom: suite.astro()
-                },
-                amount: Uint128::zero()
-            },
-            RewardAmount {
-                info: AssetInfo::Token {
-                    contract_addr: Addr::unchecked(suite.beclip())
-                },
-                amount: Uint128::zero()
-            },
-            RewardAmount {
-                info: AssetInfo::NativeToken {
-                    denom: suite.eclip()
-                },
-                amount: Uint128::zero()
-            },
-        ]
-    );
-    let pending_incentives = suite
-        .query_incentive_pending_rewards(&suite.lp_staking_contract())
-        .unwrap();
-    assert_eq!(pending_incentives.len(), 1);
-    assert_eq!(pending_incentives[0].amount.u128(), 0u128);
-    let total_lp_token_staking = suite.query_total_lp_token_staking().unwrap();
-    assert_eq!(total_lp_token_staking.u128(), bob_lp_token_stake_amount);
-
-    // update time
-    // let start_time = suite.get_time();
-    suite.update_time(86400);
-
-    let incentive_deposit = suite
-        .query_incentive_deposit(
-            &suite.eclipastro_xastro_lp_token(),
-            &suite.lp_staking_contract(),
-        )
-        .unwrap();
-    assert_eq!(incentive_deposit.u128(), bob_lp_token_stake_amount);
-    let pending_incentives = suite
-        .query_incentive_pending_rewards(&suite.lp_staking_contract())
-        .unwrap();
-    assert_eq!(pending_incentives.len(), 1);
-    assert_eq!(pending_incentives[0].amount.u128(), 864000u128);
-    let total_lp_token_staking = suite.query_total_lp_token_staking().unwrap();
-    assert_eq!(total_lp_token_staking.u128(), bob_lp_token_stake_amount);
-    let reward_weights = suite.query_reward_weights().unwrap();
-    let astro_reward_weight =
-        Decimal256::from_ratio(864000u128 * 8_000 / 10_000, bob_lp_token_stake_amount);
-    let config = suite.query_lp_staking_config().unwrap();
-    let beclip_reward_weight = Decimal256::from_ratio(
-        config.rewards.beclip.daily_reward,
-        bob_lp_token_stake_amount,
-    );
-    let eclip_reward_weight =
-        Decimal256::from_ratio(config.rewards.eclip.daily_reward, bob_lp_token_stake_amount);
-    assert_eq!(
-        reward_weights,
-        [
-            RewardWeight {
-                info: AssetInfo::NativeToken {
-                    denom: suite.astro()
-                },
-                reward_weight: astro_reward_weight
-            },
-            RewardWeight {
-                info: AssetInfo::Token {
-                    contract_addr: Addr::unchecked(suite.beclip())
-                },
-                reward_weight: beclip_reward_weight
-            },
-            RewardWeight {
-                info: AssetInfo::NativeToken {
-                    denom: suite.eclip()
-                },
-                reward_weight: eclip_reward_weight
-            }
-        ]
-    );
-    let user_rewards = suite.query_user_lp_staking_reward(BOB).unwrap();
-    let bob_pending_astro_reward = astro_reward_weight
-        .checked_mul(Decimal256::from_ratio(bob_lp_token_stake_amount, 1u128))
-        .unwrap()
-        .to_uint128_with_precision(0u32)
-        .unwrap();
-    let bob_pending_beclip_reward = beclip_reward_weight
-        .checked_mul(Decimal256::from_ratio(bob_lp_token_stake_amount, 1u128))
-        .unwrap()
-        .to_uint128_with_precision(0u32)
-        .unwrap();
-    let bob_pending_eclip_reward = eclip_reward_weight
-        .checked_mul(Decimal256::from_ratio(bob_lp_token_stake_amount, 1u128))
-        .unwrap()
-        .to_uint128_with_precision(0u32)
-        .unwrap();
-    assert_eq!(
-        user_rewards,
-        [
-            RewardAmount {
-                info: AssetInfo::NativeToken {
-                    denom: suite.astro()
-                },
-                amount: bob_pending_astro_reward
-            },
-            RewardAmount {
-                info: AssetInfo::Token {
-                    contract_addr: Addr::unchecked(suite.beclip())
-                },
-                amount: bob_pending_beclip_reward
-            },
-            RewardAmount {
-                info: AssetInfo::NativeToken {
-                    denom: suite.eclip()
-                },
-                amount: bob_pending_eclip_reward
-            },
-        ]
-    ); // 100_000
-
-    // mint bECLIP to lp staking contract for reward distribution
-    suite
-        .mint_beclip(&suite.lp_staking_contract(), 5_000_000_000)
-        .unwrap();
-    suite
-        .mint_native(suite.lp_staking_contract(), suite.eclip(), 5_000_000_000)
-        .unwrap();
-
-    // claim rewards
-    let bob_astro_balance = suite
-        .query_balance_native(BOB.to_string(), suite.astro())
-        .unwrap();
-    let bob_beclip_balance = suite.query_beclip_balance(BOB).unwrap();
-    suite.lp_staking_claim_rewards(BOB).unwrap();
-    let new_bob_astro_balance = suite
-        .query_balance_native(BOB.to_string(), suite.astro())
-        .unwrap();
-    let new_bob_beclip_balance = suite.query_beclip_balance(BOB).unwrap();
-    assert_eq!(
-        new_bob_astro_balance - bob_astro_balance,
-        bob_pending_astro_reward.u128()
-    );
-    assert_eq!(
-        new_bob_beclip_balance - bob_beclip_balance,
-        bob_pending_beclip_reward.u128()
-    );
-    let user_rewards = suite.query_user_lp_staking_reward(BOB).unwrap();
-    assert_eq!(
-        user_rewards,
-        [
-            RewardAmount {
-                info: AssetInfo::NativeToken {
-                    denom: suite.astro()
-                },
-                amount: Uint128::zero()
-            },
-            RewardAmount {
-                info: AssetInfo::Token {
-                    contract_addr: Addr::unchecked(suite.beclip())
-                },
-                amount: Uint128::zero()
-            },
-            RewardAmount {
-                info: AssetInfo::NativeToken {
-                    denom: suite.eclip()
-                },
-                amount: Uint128::zero()
-            },
-        ]
-    );
-    suite.update_time(86400 * 30);
-    assert_eq!(
-        suite.query_user_reward_weights(ALICE.to_string()).unwrap(),
-        vec![]
-    );
-    // assert_eq!(suite.query_reward_weights().unwrap(), vec![]);
-    suite
-        .send_denom(suite.eclipastro_xastro_lp_token(), BOB, 400u128, ALICE)
-        .unwrap();
-
-    suite.stake_lp_token(ALICE, 100u128).unwrap();
-    // assert_eq!(
-    //     suite.query_user_reward_weights(ALICE.to_string()).unwrap(),
-    //     vec![]
-    // );
-
-    // // update time againd
-    // suite.update_time(86400);
-
-    //     let pending_incentives = suite
-    //         .query_incentive_pending_rewards(&suite.lp_staking())
-    //         .unwrap();
-    //     assert_eq!(pending_incentives.len(), 1);
-    //     assert_eq!(pending_incentives[0].amount.u128(), 864000u128);
-    //     let total_lp_token_staking = suite.query_total_lp_token_staking().unwrap();
-    //     assert_eq!(
-    //         total_lp_token_staking.total_staked.u128(),
-    //         alice_lp_token_stake_amount
-    //     );
-    //     assert_eq!(total_lp_token_staking.astroport_reward_weights.len(), 1);
-    //     assert_eq!(
-    //         total_lp_token_staking.astroport_reward_weights[0].asset,
-    //         AssetInfo::Token {
-    //             contract_addr: Addr::unchecked(suite.astro_contract())
-    //         }
-    //     );
-    //     let new_astro_reward_weight = astro_reward_weight
-    //         + Decimal256::from_ratio(864000u128 * 8_000 / 10_000, alice_lp_token_stake_amount);
-    //     let new_eclip_reward_weight = eclip_reward_weight
-    //         + Decimal256::from_ratio(1_000_000_000u128, alice_lp_token_stake_amount);
-    //     assert_eq!(
-    //         total_lp_token_staking.astroport_reward_weights[0].reward_weight,
-    //         new_astro_reward_weight
-    //     ); // 2764.8
-    //     assert_eq!(
-    //         total_lp_token_staking.eclip_reward_weight,
-    //         new_eclip_reward_weight
-    //     ); // 400
-    //     let user_rewards = suite.query_user_lp_staking_reward(ALICE).unwrap();
-    //     assert_eq!(
-    //         user_rewards[0].asset,
-    //         AssetInfo::Token {
-    //             contract_addr: Addr::unchecked(suite.astro_contract())
-    //         }
-    //     );
-    //     let alice_pending_astro_reward = (new_astro_reward_weight - astro_reward_weight)
-    //         .checked_mul(Decimal256::from_ratio(alice_lp_token_stake_amount, 1u128))
-    //         .unwrap()
-    //         .to_uint128_with_precision(0u32)
-    //         .unwrap()
-    //         .u128();
-    //     assert_eq!(user_rewards[0].amount.u128(), alice_pending_astro_reward); // 691200
-    //     assert_eq!(
-    //         user_rewards[1].asset,
-    //         AssetInfo::NativeToken {
-    //             denom: suite.eclip()
-    //         }
-    //     );
-    //     let alice_pending_eclip_reward = (new_eclip_reward_weight - eclip_reward_weight)
-    //         .checked_mul(Decimal256::from_ratio(alice_lp_token_stake_amount, 1u128))
-    //         .unwrap()
-    //         .to_uint128_with_precision(0u32)
-    //         .unwrap()
-    //         .u128();
-    //     assert_eq!(user_rewards[1].amount.u128(), alice_pending_eclip_reward); // 100_000
-
-    //     // stake more
-    //     suite
-    //         .stake_lp_token(ALICE, alice_lp_token_amount.u128())
-    //         .unwrap();
-    //     let alice_lp_token_staking = suite.query_user_lp_token_staking(ALICE).unwrap();
-    //     assert_eq!(alice_lp_token_staking.staked.u128(), 953u128);
-    //     let pending_incentives = suite
-    //         .query_incentive_pending_rewards(&suite.lp_staking())
-    //         .unwrap();
-    //     assert_eq!(pending_incentives.len(), 1);
-    //     assert_eq!(pending_incentives[0].amount.u128(), 0u128);
-    //     let total_lp_token_staking = suite.query_total_lp_token_staking().unwrap();
-    //     assert_eq!(total_lp_token_staking.total_staked.u128(), 953u128);
-    //     assert_eq!(total_lp_token_staking.astroport_reward_weights.len(), 1);
-    //     assert_eq!(
-    //         total_lp_token_staking.astroport_reward_weights[0].reward_weight,
-    //         new_astro_reward_weight
-    //     );
-    //     assert_eq!(
-    //         total_lp_token_staking.eclip_reward_weight,
-    //         new_eclip_reward_weight
-    //     );
-    //     let user_rewards = suite.query_user_lp_staking_reward(ALICE).unwrap();
-    //     assert_eq!(
-    //         user_rewards[0].asset,
-    //         AssetInfo::Token {
-    //             contract_addr: Addr::unchecked(suite.astro_contract())
-    //         }
-    //     );
-    //     assert_eq!(user_rewards[0].amount.u128(), alice_pending_astro_reward);
-    //     assert_eq!(user_rewards[1].amount.u128(), alice_pending_eclip_reward);
-
-    //     // unstake
-    //     suite.unstake_lp_token(ALICE, 500u128, None).unwrap();
-    //     let alice_lp_token_staking = suite.query_user_lp_token_staking(ALICE).unwrap();
-    //     assert_eq!(alice_lp_token_staking.staked.u128(), 453u128);
-    //     let total_lp_token_staking = suite.query_total_lp_token_staking().unwrap();
-    //     assert_eq!(total_lp_token_staking.total_staked.u128(), 453u128);
-    //     assert_eq!(
-    //         total_lp_token_staking.astroport_reward_weights[0].reward_weight,
-    //         new_astro_reward_weight
-    //     );
-    //     assert_eq!(
-    //         total_lp_token_staking.eclip_reward_weight,
-    //         new_eclip_reward_weight
-    //     );
-    //     let user_rewards = suite.query_user_lp_staking_reward(ALICE).unwrap();
-    //     assert_eq!(user_rewards[0].amount.u128(), 0u128);
-    //     assert_eq!(user_rewards[1].amount.u128(), 0u128);
-    //     assert_eq!(
-    //         suite.query_astro_balance(ALICE).unwrap() - new_alice_astro_balance,
-    //         alice_pending_astro_reward
-    //     );
-    //     assert_eq!(
-    //         suite
-    //             .balance_native(ALICE.to_string(), suite.eclip())
-    //             .unwrap()
-    //             - new_alice_eclip_balance,
-    //         alice_pending_eclip_reward
-    //     );
-    //     assert_eq!(
-    //         suite
-    //             .query_astro_balance(&suite.eclipse_treasury())
-    //             .unwrap(),
-    //         233280u128
-    //     );
-    //     assert_eq!(
-    //         suite
-    //             .query_astro_balance(&suite.eclipse_ce_reward_distributor())
-    //             .unwrap(),
-    //         69120u128
-    //     );
-    //     assert_eq!(
-    //         suite
-    //             .query_astro_balance(&suite.eclipse_stability_pool())
-    //             .unwrap(),
-    //         43200u128
-    //     );
-}
->>>>>>> 6556936c
+// }