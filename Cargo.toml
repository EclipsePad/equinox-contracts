--- conflicted
+++ resolved
@@ -8,7 +8,7 @@
 resolver = "2"
 
 [workspace.package]
-version    = "0.1.5"
+version    = "0.1.1"
 edition    = "2021"
 repository = "https://github.com/EclipsePad/equinox-contracts"
 authors    = ["Tadao Fukuda", "M. Daeva"]
@@ -16,34 +16,26 @@
 
 [workspace.dependencies]
 anyhow                  = "1"
-cosmwasm-schema         = "1.5"
-cosmwasm-std            = "1.5"
+cosmwasm-schema         = "1.1"
+cosmwasm-std            = "1.1"
 cw2                     = "1.1.0"
 cw20                    = "1.1.0"
 cw20-base               = { version = "1.1.0", features = ["library"] }
 cw-controllers          = "1.0.1"
-<<<<<<< HEAD
 cw-multi-test           = { git = "https://github.com/astroport-fi/cw-multi-test", branch = "feat/bank_with_send_hooks_1_0", features = ["cosmwasm_1_1"] }
 speculoos               = "0.11.0"
-=======
-cw-multi-test           = "1.2.0"
->>>>>>> 6556936c
 cw-storage-plus         = "1.0.1"
 cw-utils                = "1.0.1"
 schemars                = "0.8.1"
 semver                  = "1.0.20"
 serde                   = { version = "1.0.103", default-features = false, features = ["derive"] }
 thiserror               = "1.0.23"
-<<<<<<< HEAD
 neutron-sdk             = "0.10.0"
 osmosis-std             = "0.21.0"
 derivative              = "2.2"
 itertools               = "0.12"
 strum                   = "0.24.1"
 strum_macros            = "0.24.3"
-=======
-osmosis-std             = "0.21.0"
->>>>>>> 6556936c
 
 equinox-msg             = { path = "./packages/equinox_msg" }
 eclipse-base            = { path = "./packages/eclipse-base" }
@@ -55,10 +47,10 @@
 eclipastro-token        = { path = "./contracts/token" }
 token-converter         = { path = "./contracts/token_converter" }
 single-sided-staking    = { path = "./contracts/single_sided_staking" }
-<<<<<<< HEAD
 lp-staking              = { path = "./contracts/lp_staking" }
 lockdrop                = { path = "./contracts/lockdrop" }
 voter                   = { path = "./contracts/voter" }
+astro-generator         = { path = "./contracts/astro_generator_test_purpose" }
 
 # astroport-core
 # https://github.com/astroport-fi/hidden_astroport_core/tree/feat/incentivize_many
@@ -92,28 +84,6 @@
 astroport-emissions-controller-outpost = { path = "./packages/emissions_controller_outpost" }
 astroport-voting-escrow = { path = "./packages/voting_escrow" }
 
-=======
-voter                   = { path = "./contracts/voter" }
-lp-staking              = { path = "./contracts/lp_staking" }
-lockdrop                = { path = "./contracts/lockdrop" }
-
-astro-generator         = { path = "./contracts/astro_generator_test_purpose" }
-faucet                  = { path = "./contracts/faucet_test_purpose" }
-
-# gauge-contract          = { path = "./contracts/gauge_contract", features = ["library"] }
-astroport-factory       = { git = "https://github.com/astroport-fi/astroport-core.git", tag = "v5.1.0" }
-astroport-incentives    = { git = "https://github.com/astroport-fi/astroport-core.git", tag = "v5.1.0" }
-astroport-pair          = { git = "https://github.com/astroport-fi/astroport-core.git", tag = "v5.1.0" }
-astroport-pair-stable   = { git = "https://github.com/astroport-fi/astroport-core.git", tag = "v5.1.0" }
-astroport-router        = { git = "https://github.com/astroport-fi/astroport-core.git", tag = "v5.1.0" }
-astroport-staking       = { git = "https://github.com/astroport-fi/astroport-core.git", tag = "v5.1.0" }
-astroport-vesting       = { git = "https://github.com/astroport-fi/astroport-core.git", tag = "v5.1.0" }
-# astroport-xastro-token  = { git = "https://github.com/astroport-fi/astroport-core.git", tag = "v5.1.0" }
-astroport               = { git = "https://github.com/astroport-fi/astroport-core.git", tag = "v5.1.0" }
-# astroport-pair-stable   = { git = "https://github.com/astroport-fi/astroport-core.git", tag = "v5.1.0" }
-# astroport-governance    = { git = "https://github.com/astroport-fi/astroport-governance.git", tag = "v5.1.0" }
-astroport-tokenfactory-tracker = { git = "https://github.com/astroport-fi/astroport-core.git", tag = "v5.1.0" }
->>>>>>> 6556936c
 
 [profile.release]
 opt-level = "z"
