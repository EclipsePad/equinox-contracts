--- conflicted
+++ resolved
@@ -8,11 +8,7 @@
 resolver = "2"
 
 [workspace.package]
-<<<<<<< HEAD
-version    = "0.1.7"
-=======
 version    = "0.1.2"
->>>>>>> 29affaac
 edition    = "2021"
 repository = "https://github.com/EclipsePad/equinox-contracts"
 authors    = ["Tadao Fukuda", "M. Daeva"]
