[workspace]
members = [
    "contracts/*",
    "packages/*",
    "multitests",
]

resolver = "2"

[workspace.package]
version    = "0.1.1"
edition    = "2021"
repository = "https://github.com/EclipsePad/equinox-contracts"
authors    = ["Tadao Fukuda", "M. Daeva"]
license    = "Apache-2.0"

[workspace.dependencies]
anyhow                  = "1"
cosmwasm-schema         = "1.1"
cosmwasm-std            = "1.1"
cw2                     = "1.1.0"
cw20                    = "1.1.0"
cw20-base               = { version = "1.1.0", features = ["library"] }
cw-controllers          = "1.0.1"
cw-multi-test           = { git = "https://github.com/astroport-fi/cw-multi-test", branch = "feat/bank_with_send_hooks_1_0", features = ["cosmwasm_1_1"] }
speculoos               = "0.11.0"
cw-storage-plus         = "1.0.1"
cw-utils                = "1.0.1"
schemars                = "0.8.1"
semver                  = "1.0.20"
serde                   = { version = "1.0.103", default-features = false, features = ["derive"] }
thiserror               = "1.0.23"
neutron-sdk             = "0.10.0"
osmosis-std             = "0.21.0"
derivative              = "2.2"
itertools               = "0.12"
strum                   = "0.24.1"
strum_macros            = "0.24.3"

equinox-msg             = { path = "./packages/equinox_msg" }
<<<<<<< HEAD
=======
eclipse-base            = { path = "./packages/eclipse-base" }
eclipsepad-staking      = { path = "./packages/eclipsepad-staking" }
minter-mocks            = { path = "./packages/minter-mocks" }
tribute-market-mocks    = { path = "./packages/tribute-market-mocks" }
cw20-gift               = { path = "./packages/cw20-gift" }

eclipastro-token        = { path = "./contracts/token" }
>>>>>>> 075b4fe7
token-converter         = { path = "./contracts/token_converter" }
single-sided-staking    = { path = "./contracts/single_sided_staking" }
lp-staking              = { path = "./contracts/lp_staking" }
lockdrop                = { path = "./contracts/lockdrop" }
voter                   = { path = "./contracts/voter" }
astro-generator         = { path = "./contracts/astro_generator_test_purpose" }

# astroport-core
# https://github.com/astroport-fi/hidden_astroport_core/tree/feat/incentivize_many
#
# packages
astroport               = { path = "./packages/astroport" }
astroport-circular-buffer = { path = "./packages/circular_buffer" }
#
# contracts
astroport-factory       = { path = "./packages/factory" }
astroport-incentives    = { path = "./packages/incentives" } # formerly Generator
astroport-pair          = { path = "./packages/pair" }
astroport-pair-stable   = { path = "./packages/pair_stable" }
astroport-router        = { path = "./packages/router" }
astroport-staking       = { path = "./packages/staking" }
astroport-vesting       = { path = "./packages/vesting" }
astroport-xastro-token  = { path = "./packages/xastro_token" }
astroport-tokenfactory-tracker = { path = "./packages/tokenfactory_tracker" }
astroport-whitelist     = { path = "./packages/whitelist" }

# astroport governance
# https://github.com/astroport-fi/hidden_astroport_governance/tree/feat/revamped_vxastro
#
# packages
astroport-governance    = { path = "./packages/astroport-governance" }
#
# contracts
astro-assembly          = { path = "./packages/assembly" }
builder-unlock          = { path = "./packages/builder_unlock" }
astroport-emissions-controller = { path = "./packages/emissions_controller" }
astroport-emissions-controller-outpost = { path = "./packages/emissions_controller_outpost" }
astroport-voting-escrow = { path = "./packages/voting_escrow" }


[profile.release]
opt-level = "z"
debug = false
rpath = false
lto = true
debug-assertions = false
codegen-units = 1
panic = 'abort'
incremental = false
overflow-checks = true
<|MERGE_RESOLUTION|>--- conflicted
+++ resolved
@@ -38,8 +38,6 @@
 strum_macros            = "0.24.3"
 
 equinox-msg             = { path = "./packages/equinox_msg" }
-<<<<<<< HEAD
-=======
 eclipse-base            = { path = "./packages/eclipse-base" }
 eclipsepad-staking      = { path = "./packages/eclipsepad-staking" }
 minter-mocks            = { path = "./packages/minter-mocks" }
@@ -47,7 +45,6 @@
 cw20-gift               = { path = "./packages/cw20-gift" }
 
 eclipastro-token        = { path = "./contracts/token" }
->>>>>>> 075b4fe7
 token-converter         = { path = "./contracts/token_converter" }
 single-sided-staking    = { path = "./contracts/single_sided_staking" }
 lp-staking              = { path = "./contracts/lp_staking" }
