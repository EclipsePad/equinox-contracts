--- conflicted
+++ resolved
@@ -40,10 +40,7 @@
     UpdateConfig {
         new_config: UpdateConfigMsg,
     },
-<<<<<<< HEAD
     // ADMIN Function ::: To update owner
-=======
->>>>>>> 0ccc3f17
     UpdateOwner {
         new_owner: Addr,
     },
